//! Proposals from validators

mod canonical_proposal;
mod msg_type;
mod sign_proposal;

pub use self::canonical_proposal::CanonicalProposal;
pub use msg_type::Type;
pub use sign_proposal::{SignProposalRequest, SignedProposalResponse};

use crate::block::{Height, Id as BlockId, Round};
use crate::chain::Id as ChainId;
use crate::consensus::State;
use crate::Signature;
use crate::Time;
use crate::{Error, Kind};
use bytes::BufMut;
use std::convert::{TryFrom, TryInto};
use tendermint_proto::types::Proposal as RawProposal;
use tendermint_proto::{DomainType, Error as DomainTypeError};

/// Proposal
#[derive(Clone, PartialEq, Debug)]
pub struct Proposal {
    /// Proposal message type
    pub msg_type: Type,
    /// Height
    pub height: Height,
    /// Round
    pub round: Round,
    /// POL Round
    pub pol_round: Option<Round>,
    /// Block ID
    pub block_id: Option<BlockId>,
    /// Timestamp
    pub timestamp: Option<Time>,
    /// Signature
    pub signature: Signature,
}

impl DomainType<RawProposal> for Proposal {}

impl TryFrom<RawProposal> for Proposal {
    type Error = Error;

    fn try_from(value: RawProposal) -> Result<Self, Self::Error> {
        if value.pol_round < -1 {
            return Err(Kind::NegativePolRound.into());
        }
        let pol_round = match value.pol_round {
            -1 => None,
            n => Some(Round::try_from(n)?),
        };
        Ok(Proposal {
            msg_type: value.r#type.try_into()?,
            height: value.height.try_into()?,
            round: value.round.try_into()?,
            pol_round,
            block_id: value.block_id.map(TryInto::try_into).transpose()?,
            timestamp: value.timestamp.map(TryInto::try_into).transpose()?,
            signature: value.signature.try_into()?,
        })
    }
}

impl From<Proposal> for RawProposal {
    fn from(value: Proposal) -> Self {
        RawProposal {
            r#type: value.msg_type.into(),
            height: value.height.into(),
            round: value.round.into(),
            pol_round: value.pol_round.map_or(-1, Into::into),
            block_id: value.block_id.map(Into::into),
            timestamp: value.timestamp.map(Into::into),
            signature: value.signature.into(),
        }
    }
}

impl Proposal {
    /// Create signable bytes from Proposal.
    pub fn to_signable_bytes<B>(
        &self,
        chain_id: ChainId,
        sign_bytes: &mut B,
    ) -> Result<bool, DomainTypeError>
    where
        B: BufMut,
    {
        CanonicalProposal::new(self.clone(), chain_id).encode_length_delimited(sign_bytes)?;
        Ok(true)
    }

    /// Create signable vector from Proposal.
    pub fn to_signable_vec(&self, chain_id: ChainId) -> Result<Vec<u8>, DomainTypeError> {
        CanonicalProposal::new(self.clone(), chain_id).encode_length_delimited_vec()
    }

    /// Consensus state from this proposal - This doesn't seem to be used anywhere.
    #[deprecated(
        since = "0.17.0",
        note = "This seems unnecessary, please raise it to the team, if you need it."
    )]
    pub fn consensus_state(&self) -> State {
        State {
            height: self.height,
            round: self.round,
            step: 3,
            block_id: self.block_id,
        }
    }
}

#[cfg(test)]
mod tests {
    use crate::block::parts::Header;
    use crate::block::Id as BlockId;
    use crate::block::{Height, Round};
    use crate::chain::Id as ChainId;
    use crate::hash::{Algorithm, Hash};
    use crate::proposal::SignProposalRequest;
    use crate::signature::{Ed25519Signature, ED25519_SIGNATURE_SIZE};
    use crate::{proposal::Type, Proposal, Signature};
    use chrono::{DateTime, Utc};
    use std::str::FromStr;
    use tendermint_proto::DomainType;

    #[test]
    fn test_serialization() {
        let dt = "2018-02-11T07:09:22.765Z".parse::<DateTime<Utc>>().unwrap();
        let proposal = Proposal {
            msg_type: Type::Proposal,
            height: Height::from(12345_u32),
            round: Round::from(23456_u16),
            pol_round: None,
            block_id: Some(BlockId {
                hash: Hash::from_hex_upper(
                    Algorithm::Sha256,
                    "DEADBEEFDEADBEEFBAFBAFBAFBAFBAFADEADBEEFDEADBEEFBAFBAFBAFBAFBAFA",
                )
                .unwrap(),
<<<<<<< HEAD
                parts: Header::new(
                    65535,
                    Hash::from_hex_upper(
=======
                part_set_header: Header {
                    total: 65535,
                    hash: Hash::from_hex_upper(
>>>>>>> 6be5ebf8
                        Algorithm::Sha256,
                        "0022446688AACCEE1133557799BBDDFF0022446688AACCEE1133557799BBDDFF",
                    )
                    .unwrap(),
                )
                .unwrap(),
            }),
            timestamp: Some(dt.into()),
            signature: Signature::Ed25519(Ed25519Signature::new([0; ED25519_SIGNATURE_SIZE])),
        };

        let mut got = vec![];

        let request = SignProposalRequest {
            proposal,
            chain_id: ChainId::from_str("test_chain_id").unwrap(),
        };

        let _have = request.to_signable_bytes(&mut got);

        // the following vector is generated via:
        /*
            import (
                "encoding/hex"
                "fmt"
                prototypes "github.com/tendermint/tendermint/proto/tendermint/types"
                "github.com/tendermint/tendermint/types"
                "strings"
                "time"
            )

            func proposalSerialize() {
                stamp, _ := time.Parse(time.RFC3339Nano, "2018-02-11T07:09:22.765Z")
                block_hash, _ := hex.DecodeString("DEADBEEFDEADBEEFBAFBAFBAFBAFBAFADEADBEEFDEADBEEFBAFBAFBAFBAFBAFA")
                part_hash, _ := hex.DecodeString("0022446688AACCEE1133557799BBDDFF0022446688AACCEE1133557799BBDDFF")
                proposal := &types.Proposal{
                    Type:     prototypes.SignedMsgType(prototypes.ProposalType),
                    Height:   12345,
                    Round:    23456,
                    POLRound: -1,
                    BlockID: types.BlockID{
                        Hash: block_hash,
                        PartSetHeader: types.PartSetHeader{
                            Hash:  part_hash,
                            Total: 65535,
                        },
                    },
                    Timestamp: stamp,
                }
                signBytes := types.ProposalSignBytes("test_chain_id", proposal.ToProto())
                fmt.Println(strings.Join(strings.Split(fmt.Sprintf("%v", signBytes), " "), ", "))
            }
        */

        let want = vec![
            136, 1, 8, 32, 17, 57, 48, 0, 0, 0, 0, 0, 0, 25, 160, 91, 0, 0, 0, 0, 0, 0, 32, 255,
            255, 255, 255, 255, 255, 255, 255, 255, 1, 42, 74, 10, 32, 222, 173, 190, 239, 222,
            173, 190, 239, 186, 251, 175, 186, 251, 175, 186, 250, 222, 173, 190, 239, 222, 173,
            190, 239, 186, 251, 175, 186, 251, 175, 186, 250, 18, 38, 8, 255, 255, 3, 18, 32, 0,
            34, 68, 102, 136, 170, 204, 238, 17, 51, 85, 119, 153, 187, 221, 255, 0, 34, 68, 102,
            136, 170, 204, 238, 17, 51, 85, 119, 153, 187, 221, 255, 50, 12, 8, 162, 216, 255, 211,
            5, 16, 192, 242, 227, 236, 2, 58, 13, 116, 101, 115, 116, 95, 99, 104, 97, 105, 110,
            95, 105, 100,
        ];

        assert_eq!(got, want)
    }

    #[test]
    fn test_deserialization() {
        let dt = "2018-02-11T07:09:22.765Z".parse::<DateTime<Utc>>().unwrap();
        let proposal = Proposal {
            msg_type: Type::Proposal,
            height: Height::from(12345_u32),
            round: Round::from(23456_u16),
            timestamp: Some(dt.into()),

            pol_round: None,
            block_id: Some(BlockId {
                hash: Hash::from_hex_upper(
                    Algorithm::Sha256,
                    "DEADBEEFDEADBEEFBAFBAFBAFBAFBAFADEADBEEFDEADBEEFBAFBAFBAFBAFBAFA",
                )
                .unwrap(),
<<<<<<< HEAD
                parts: Header::new(
                    65535,
                    Hash::from_hex_upper(
=======
                part_set_header: Header {
                    total: 65535,
                    hash: Hash::from_hex_upper(
>>>>>>> 6be5ebf8
                        Algorithm::Sha256,
                        "0022446688AACCEE1133557799BBDDFF0022446688AACCEE1133557799BBDDFF",
                    )
                    .unwrap(),
                )
                .unwrap(),
            }),
            signature: Signature::Ed25519(Ed25519Signature::new([0; ED25519_SIGNATURE_SIZE])),
        };
        let want = SignProposalRequest {
            proposal,
            chain_id: ChainId::from_str("test_chain_id").unwrap(),
        };

        let data = vec![
            10, 176, 1, 8, 32, 16, 185, 96, 24, 160, 183, 1, 32, 255, 255, 255, 255, 255, 255, 255,
            255, 255, 1, 42, 74, 10, 32, 222, 173, 190, 239, 222, 173, 190, 239, 186, 251, 175,
            186, 251, 175, 186, 250, 222, 173, 190, 239, 222, 173, 190, 239, 186, 251, 175, 186,
            251, 175, 186, 250, 18, 38, 8, 255, 255, 3, 18, 32, 0, 34, 68, 102, 136, 170, 204, 238,
            17, 51, 85, 119, 153, 187, 221, 255, 0, 34, 68, 102, 136, 170, 204, 238, 17, 51, 85,
            119, 153, 187, 221, 255, 50, 12, 8, 162, 216, 255, 211, 5, 16, 192, 242, 227, 236, 2,
            58, 64, 0, 0, 0, 0, 0, 0, 0, 0, 0, 0, 0, 0, 0, 0, 0, 0, 0, 0, 0, 0, 0, 0, 0, 0, 0, 0,
            0, 0, 0, 0, 0, 0, 0, 0, 0, 0, 0, 0, 0, 0, 0, 0, 0, 0, 0, 0, 0, 0, 0, 0, 0, 0, 0, 0, 0,
            0, 0, 0, 0, 0, 0, 0, 0, 0, 18, 13, 116, 101, 115, 116, 95, 99, 104, 97, 105, 110, 95,
            105, 100,
        ];

        let have = SignProposalRequest::decode_vec(&data).unwrap();
        assert_eq!(have, want);
    }
}<|MERGE_RESOLUTION|>--- conflicted
+++ resolved
@@ -139,15 +139,9 @@
                     "DEADBEEFDEADBEEFBAFBAFBAFBAFBAFADEADBEEFDEADBEEFBAFBAFBAFBAFBAFA",
                 )
                 .unwrap(),
-<<<<<<< HEAD
-                parts: Header::new(
+                part_set_header: Header::new(
                     65535,
                     Hash::from_hex_upper(
-=======
-                part_set_header: Header {
-                    total: 65535,
-                    hash: Hash::from_hex_upper(
->>>>>>> 6be5ebf8
                         Algorithm::Sha256,
                         "0022446688AACCEE1133557799BBDDFF0022446688AACCEE1133557799BBDDFF",
                     )
@@ -232,15 +226,9 @@
                     "DEADBEEFDEADBEEFBAFBAFBAFBAFBAFADEADBEEFDEADBEEFBAFBAFBAFBAFBAFA",
                 )
                 .unwrap(),
-<<<<<<< HEAD
-                parts: Header::new(
+                part_set_header: Header::new(
                     65535,
                     Hash::from_hex_upper(
-=======
-                part_set_header: Header {
-                    total: 65535,
-                    hash: Hash::from_hex_upper(
->>>>>>> 6be5ebf8
                         Algorithm::Sha256,
                         "0022446688AACCEE1133557799BBDDFF0022446688AACCEE1133557799BBDDFF",
                     )
