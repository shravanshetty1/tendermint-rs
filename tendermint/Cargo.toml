[package]
name       = "tendermint"
version    = "0.17.0-rc1" # Also update `html_root_url` in lib.rs and
                      # depending crates (rpc, light-node, ..) when bumping this
license    = "Apache-2.0"
homepage   = "https://www.tendermint.com/"
repository = "https://github.com/informalsystems/tendermint-rs/tree/master/tendermint"
readme     = "../README.md"
categories = ["cryptography", "cryptography::cryptocurrencies", "database"]
keywords   = ["blockchain", "bft", "consensus", "cosmos", "tendermint"]
edition    = "2018"

description = """
    Tendermint is a high-performance blockchain consensus engine that powers
    Byzantine fault tolerant applications written in any programming language.
    This crate provides core types for representing information about Tendermint
    blockchain networks, including chain information types, secret connections,
    and remote procedure calls (JSON-RPC).
    """

authors = [
    "Ismail Khoffi <Ismail.Khoffi@gmail.com>",
    "ValarDragon <dojha12@gmail.com>",
    "Tony Arcieri <tony@iqlusion.io>",
    "Thane Thomson <thane@informal.systems>"
]

[package.metadata.docs.rs]
all-features = true
rustdoc-args = ["--cfg", "docsrs"]

[lib]
crate-type = ["cdylib", "rlib"]

[dependencies]
anomaly = "0.2"
async-trait = "0.1"
bytes = "0.5"
chrono = { version = "0.4", features = ["serde"] }
ed25519 = "1"
ed25519-dalek = { version = "1", features = ["serde"] }
futures = "0.3"
k256 = { version = "0.5", optional = true, features = ["ecdsa"] }
once_cell = "1.3"
prost = "0.6"
prost-types = "0.6"
serde = { version = "1", features = ["derive"] }
serde_json = "1"
serde_bytes = "0.11"
serde_repr = "0.1"
sha2 = { version = "0.9", default-features = false }
signature = "1.2"
subtle = "2"
subtle-encoding = { version = "0.5", features = ["bech32-preview"] }
thiserror = "1"
tendermint-proto = { version = "0.17.0-rc1", path = "../proto" }
toml = { version = "0.5" }
zeroize = { version = "1.1", features = ["zeroize_derive"] }
ripemd160 = { version = "0.9", optional = true }
<<<<<<< HEAD
num-traits = "0.2"
=======
>>>>>>> 6be5ebf8

[dev-dependencies]
tendermint-rpc = { path = "../rpc", features = [ "http-client", "websocket-client" ] }
tokio = { version = "0.2", features = [ "macros" ] }

[features]
secp256k1 = ["k256", "ripemd160"]<|MERGE_RESOLUTION|>--- conflicted
+++ resolved
@@ -40,7 +40,7 @@
 ed25519 = "1"
 ed25519-dalek = { version = "1", features = ["serde"] }
 futures = "0.3"
-k256 = { version = "0.5", optional = true, features = ["ecdsa"] }
+num-traits = "0.2"
 once_cell = "1.3"
 prost = "0.6"
 prost-types = "0.6"
@@ -56,11 +56,9 @@
 tendermint-proto = { version = "0.17.0-rc1", path = "../proto" }
 toml = { version = "0.5" }
 zeroize = { version = "1.1", features = ["zeroize_derive"] }
+
+k256 = { version = "0.5", optional = true, features = ["ecdsa"] }
 ripemd160 = { version = "0.9", optional = true }
-<<<<<<< HEAD
-num-traits = "0.2"
-=======
->>>>>>> 6be5ebf8
 
 [dev-dependencies]
 tendermint-rpc = { path = "../rpc", features = [ "http-client", "websocket-client" ] }
